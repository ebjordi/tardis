import logging

import numpy as np
import pandas as pd

from tardis.plasma.properties.base import ProcessingPlasmaProperty
from tardis.plasma.exceptions import PlasmaConfigContradiction

logger = logging.getLogger(__name__)

__all__ = ['LevelBoltzmannFactorLTE', 'LevelBoltzmannFactorDiluteLTE',
           'LevelBoltzmannFactorNoNLTE', 'LevelBoltzmannFactorNLTE',
           'PartitionFunction']

class LevelBoltzmannFactorLTE(ProcessingPlasmaProperty):
    """
<<<<<<< HEAD
    Outputs:
        level_boltzmann_factor : Pandas DataFrame
    """
    outputs = ('level_boltzmann_factor',)
    latex_name = ('bf_{i,j,k}',)
    latex_formula = ('g_{i,j,k}e^\\frac{-\\epsilon_{i,j,k}}{k_{\
        \\textrm{B}}T_{\\textrm{rad}}}',)
=======
    Calculate the level population Boltzmann factor
    .. math:
        {latex_formula}
    """

    outputs = ('general_level_boltzmann_factor',)
    latex_formula = r'$g_{i, j, k} e^{E_{i, j, k} \times \beta_\textrm{rad}}$'
>>>>>>> a93ad178

    def calculate(self, levels, beta_rad):
        exponential = np.exp(np.outer(levels.energy.values, -beta_rad))
        level_boltzmann_factor_array = (levels.g.values[np.newaxis].T *
                                        exponential)
        level_boltzmann_factor = pd.DataFrame(level_boltzmann_factor_array,
                                              index=levels.index,
                                              columns=np.arange(len(beta_rad)),
                                              dtype=np.float64)
        return level_boltzmann_factor

class LevelBoltzmannFactorDiluteLTE(ProcessingPlasmaProperty):
<<<<<<< HEAD
    """
    Outputs:
        level_boltzmann_factor : Pandas DataFrame
    """
    outputs = ('level_boltzmann_factor',)
    latex_name = ('bf_{i,j,k}',)
    latex_formula = ('Wg_{i,j,k}e^\\frac{-\\epsilon_{i,j,k}}{k_{\
        \\textrm{B}}T_{\\textrm{rad}}}',)
=======

    outputs = ('general_level_boltzmann_factor',)
>>>>>>> a93ad178

    def calculate(self, levels, beta_rad, w):
        exponential = np.exp(np.outer(levels.energy.values, -beta_rad))
        level_boltzmann_factor_array = (levels.g.values[np.newaxis].T *
                                        exponential)
        level_boltzmann_factor = pd.DataFrame(level_boltzmann_factor_array,
                                              index=levels.index,
                                              columns=np.arange(len(beta_rad)),
                                              dtype=np.float64)
        level_boltzmann_factor[~levels.metastable] *= w
        return level_boltzmann_factor

class LevelBoltzmannFactorNoNLTE(ProcessingPlasmaProperty):

    outputs = ('level_boltzmann_factor',)

    @staticmethod
    def calculate(general_level_boltzmann_factor):
        return general_level_boltzmann_factor

class LevelBoltzmannFactorNLTE(ProcessingPlasmaProperty):
    outputs = ('level_boltzmann_factor',)

    def calculate(self):
        pass

    def __init__(self, plasma_parent, classical_nebular=False,
        coronal_approximation=False):
        super(LevelBoltzmannFactorNLTE, self).__init__(plasma_parent)
        if classical_nebular == True and coronal_approximation == False:
            self.calculate = self._calculate_classical_nebular
        elif coronal_approximation == True and classical_nebular == False:
            self.calculate = self._calculate_coronal_approximation
        elif coronal_approximation == True and classical_nebular == True:
            raise PlasmaConfigContradiction
        else:
            self.calculate = self._calculate_general
        self._update_inputs()

    def _main_nlte_calculation(self, nlte_species, atomic_data, nlte_data,
        t_electron, j_blues, beta_sobolevs, general_level_boltzmann_factor,
        previous_electron_densities):
        for species in nlte_species:
            j_blues = j_blues.values
            logger.info('Calculating rates for species %s', species)
            number_of_levels = atomic_data.levels.energy.ix[species].count()
            lnl = nlte_data.lines_level_number_lower[species]
            lnu = nlte_data.lines_level_number_upper[species]
            lines_index = nlte_data.lines_idx[species]
            A_uls = nlte_data.A_uls[species]
            B_uls = nlte_data.B_uls[species]
            B_lus = nlte_data.B_lus[species]
            r_lu_index = lnu * number_of_levels + lnl
            r_ul_index = lnl * number_of_levels + lnu
            r_ul_matrix = np.zeros((number_of_levels, number_of_levels,
                len(t_electron)), dtype=np.float64)
            r_ul_matrix_reshaped = r_ul_matrix.reshape((number_of_levels**2,
                len(t_electron)))
            r_ul_matrix_reshaped[r_ul_index] = A_uls[np.newaxis].T + \
                B_uls[np.newaxis].T * j_blues[lines_index]
            r_ul_matrix_reshaped[r_ul_index] *= beta_sobolevs[lines_index]
            r_lu_matrix = np.zeros_like(r_ul_matrix)
            r_lu_matrix_reshaped = r_lu_matrix.reshape((number_of_levels**2,
                len(t_electron)))
            r_lu_matrix_reshaped[r_lu_index] = B_lus[np.newaxis].T * \
                j_blues[lines_index] * beta_sobolevs[lines_index]
            if atomic_data.has_collision_data:
                if previous_electron_densities is None:
                    collision_matrix = r_ul_matrix.copy()
                    collision_matrix.fill(0.0)
                else:
                    collision_matrix = nlte_data.get_collision_matrix(species,
                        t_electron) * previous_electron_densities.values
            else:
                collision_matrix = r_ul_matrix.copy()
                collision_matrix.fill(0.0)
            rates_matrix = r_lu_matrix + r_ul_matrix + collision_matrix
            for i in xrange(number_of_levels):
                rates_matrix[i, i] = -rates_matrix[:, i].sum(axis=0)
            rates_matrix[0, :, :] = 1.0
            x = np.zeros(rates_matrix.shape[0])
            x[0] = 1.0
            for i in xrange(len(t_electron)):
                level_boltzmann_factor = \
                    np.linalg.solve(rates_matrix[:, :, i], x)
                general_level_boltzmann_factor[i].ix[species] = \
                    level_boltzmann_factor
        return general_level_boltzmann_factor

    def _calculate_classical_nebular(self, t_electron, lines, atomic_data,
        nlte_data, general_level_boltzmann_factor, nlte_species, j_blues,
        previous_beta_sobolevs, lte_j_blues, previous_electron_densities):
        beta_sobolevs = np.ones((len(lines), len(t_electron)))
        if len(j_blues)==0:
            j_blues = lte_j_blues
        else:
            j_blues = pd.DataFrame(j_blues, index=lines.index, columns =
                range(len(t_electron)))
        general_level_boltzmann_factor = self._main_nlte_calculation(
            nlte_species, atomic_data, nlte_data, t_electron, j_blues,
            beta_sobolevs, general_level_boltzmann_factor,
            previous_electron_densities)
        return general_level_boltzmann_factor

    def _calculate_coronal_approximation(self, t_electron, lines, atomic_data,
        nlte_data, general_level_boltzmann_factor, nlte_species,
        previous_electron_densities):
        beta_sobolevs = np.ones((len(lines), len(t_electron)))
        j_blues = np.zeros((len(lines), len(t_electron)))
        general_level_boltzmann_factor = self._main_nlte_calculation(
            nlte_species, atomic_data, nlte_data, t_electron, j_blues,
            beta_sobolevs, general_level_boltzmann_factor,
            previous_electron_densities)
        return general_level_boltzmann_factor

    def _calculate_general(self, t_electron, lines, atomic_data, nlte_data,
        general_level_boltzmann_factor, nlte_species, j_blues,
        previous_beta_sobolevs, lte_j_blues, previous_electron_densities):
        if previous_beta_sobolevs is None:
            beta_sobolevs = np.ones((len(lines), len(t_electron)))
        else:
            beta_sobolevs = previous_beta_sobolevs
        if len(j_blues)==0:
            j_blues = lte_j_blues
        else:
            j_blues = pd.DataFrame(j_blues, index=lines.index, columns =
                range(len(t_electron)))
        general_level_boltzmann_factor = self._main_nlte_calculation(
            nlte_species, atomic_data, nlte_data, t_electron, j_blues,
            beta_sobolevs, general_level_boltzmann_factor,
            previous_electron_densities)
        return general_level_boltzmann_factor

class PartitionFunction(ProcessingPlasmaProperty):
    """
    Outputs:
        partition_function : Pandas DataFrame
    """
    outputs = ('partition_function',)
    latex_name = ('Z_{i,j}',)
    latex_formula = ('\\sum_{k}bf_{i,j,k}',)

    def calculate(self, levels, level_boltzmann_factor):
        return level_boltzmann_factor.groupby(
            level=['atomic_number', 'ion_number']).sum()<|MERGE_RESOLUTION|>--- conflicted
+++ resolved
@@ -14,7 +14,6 @@
 
 class LevelBoltzmannFactorLTE(ProcessingPlasmaProperty):
     """
-<<<<<<< HEAD
     Outputs:
         level_boltzmann_factor : Pandas DataFrame
     """
@@ -22,15 +21,6 @@
     latex_name = ('bf_{i,j,k}',)
     latex_formula = ('g_{i,j,k}e^\\frac{-\\epsilon_{i,j,k}}{k_{\
         \\textrm{B}}T_{\\textrm{rad}}}',)
-=======
-    Calculate the level population Boltzmann factor
-    .. math:
-        {latex_formula}
-    """
-
-    outputs = ('general_level_boltzmann_factor',)
-    latex_formula = r'$g_{i, j, k} e^{E_{i, j, k} \times \beta_\textrm{rad}}$'
->>>>>>> a93ad178
 
     def calculate(self, levels, beta_rad):
         exponential = np.exp(np.outer(levels.energy.values, -beta_rad))
@@ -43,7 +33,6 @@
         return level_boltzmann_factor
 
 class LevelBoltzmannFactorDiluteLTE(ProcessingPlasmaProperty):
-<<<<<<< HEAD
     """
     Outputs:
         level_boltzmann_factor : Pandas DataFrame
@@ -52,10 +41,6 @@
     latex_name = ('bf_{i,j,k}',)
     latex_formula = ('Wg_{i,j,k}e^\\frac{-\\epsilon_{i,j,k}}{k_{\
         \\textrm{B}}T_{\\textrm{rad}}}',)
-=======
-
-    outputs = ('general_level_boltzmann_factor',)
->>>>>>> a93ad178
 
     def calculate(self, levels, beta_rad, w):
         exponential = np.exp(np.outer(levels.energy.values, -beta_rad))
