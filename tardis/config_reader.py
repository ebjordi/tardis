# Module to read the rather complex config data
# Currently the configuration file is documented in
# tardis/data/example_configuration.ini

from astropy import constants, units
from ConfigParser import ConfigParser
import logging
import numpy as np
import os
import h5py
import re
import pandas as pd
from tardis import atomic
import yaml

import pdb

import pprint

logger = logging.getLogger(__name__)

data_dir = os.path.abspath(os.path.join(os.path.dirname(__file__), 'data'))

#File parsers for different file formats:

density_structure_fileparser = {}

class TardisConfigError(ValueError):
    pass


def parse2quantity(quantity_string):
    value_string, unit_string = quantity_string.split()

    value = float(value_string)
    return units.Quantity(value, unit_string)

def calculate_density_after_time(densities, time_0, time_explosion):
    return densities * (time_explosion / time_0) ** -3


def parse_density_file_section(density_file_dict, time_explosion):

    density_file_parser = {}

    def parse_artis_density(density_file_dict, time_explosion):
        density_file = density_file_dict['name']
        for i, line in enumerate(file(density_file)):
            if i == 0:
                no_of_shells = int(line.strip())
            elif i == 1:
                time_of_model = units.Quantity(float(line.strip()), 'day').to('s')
            elif i == 2:
                break

        velocities, mean_densities_0 = np.recfromtxt(density_file, skip_header=2, usecols=(1, 2), unpack=True)
        #converting densities from log(g/cm^3) to g/cm^3 and stretching it to the current ti
        velocities = units.Quantity(np.append([0], velocities), 'km/s').to('cm/s')
        mean_densities_0 = units.Quantity(10**mean_densities_0, 'g/cm^3')

        mean_densities = calculate_density_after_time(mean_densities_0, time_of_model.value, time_explosion)


        #Verifying information
        if len(mean_densities) == no_of_shells:
            logger.debug('Verified ARTIS file %s (no_of_shells=length of dataset)', density_file)
        else:
            raise TardisConfigError('Error in ARTIS file %s - Number of shells not the same as dataset length' % density_file)

        min_shell = 0
        max_shell = no_of_shells

        v_inner = velocities[:-1]
        v_outer = velocities[1:]

        volumes = (4 * np.pi /3) * (time_of_model**3) * ( v_outer**3 - v_inner**3)
        masses = (volumes * mean_densities_0 / constants.M_sun).to(1)

        logger.info('Read ARTIS configuration file %s - found %d zones with total mass %g Msun', density_file,
                    no_of_shells, sum(masses.value))



        if 'v_lowest' in density_file_dict:
            v_lowest = parse2quantity(density_file_dict['v_lowest']).to('cm/s').value
            min_shell = v_inner.value.searchsorted(v_lowest)
        else:
            min_shell = 0

        if 'v_highest' in density_file_dict:
            v_highest = parse2quantity(density_file_dict['v_highest']).to('cm/s').value
            max_shell = v_outer.value.searchsorted(v_highest)
        else:
            max_shell = no_of_shells

        v_inner = v_inner[min_shell:max_shell]
        v_outer = v_outer[min_shell:max_shell]
        mean_densities = mean_densities[min_shell:max_shell]

        return v_inner.value, v_outer.value, mean_densities.value, min_shell, max_shell

    density_file_parser['artis'] = parse_artis_density

    try:
        parser = density_file_parser[density_file_dict['type']]
    except KeyError:
        raise TardisConfigError('In abundance file section only types %s are allowed (supplied %s) ' %
                                (density_file_parser.keys(), density_file_dict['type']))

    return parser(density_file_dict, time_explosion)





def parse_velocity_section(velocity_dict, no_of_shells):
    velocity_parser = {}

    def parse_linear_velocity(velocity_dict, no_of_shells):
        v_inner = parse2quantity(velocity_dict['v_inner']).to('cm/s').value
        v_outer = parse2quantity(velocity_dict['v_outer']).to('cm/s').value
        velocities = np.linspace(v_inner, v_outer, no_of_shells + 1)
        return velocities[:-1], velocities[1:]

    velocity_parser['linear'] = parse_linear_velocity

    try:
        parser = velocity_parser[velocity_dict['type']]
    except KeyError:
        raise TardisConfigError('In velocity section only types %s are allowed (supplied %s) ' %
                                (velocity_parser.keys(), velocity_dict['type']))
    return parser(velocity_dict, no_of_shells)

def parse_density_section(density_dict, no_of_shells, v_inner, v_outer, time_explosion):
    density_parser = {}


    #Parse density uniform
    def parse_uniform(density_dict, no_of_shells, v_inner, v_outer, time_explosion):
        return np.ones(no_of_shells) * parse2quantity(density_dict['value']).to('g cm^-3').value
    density_parser['uniform'] = parse_uniform

    #Parse density branch85 w7
    def parse_branch85(density_dict, no_of_shells, v_inner, v_outer, time_explosion):

        time_0 = density_dict.pop('time_0', 19.9999584)
        if isinstance(time_0, basestring):
            time_0 = parse2quantity(time_0).to('s').value
        else:
            logger.debug('time_0 not supplied for density branch85 - using sensible default %g', time_0)

        density_coefficient = density_dict.pop('density_coefficient', None)
        if density_coefficient is None:
            density_coefficient = 3e29
            logger.debug('density_coefficient not supplied for density type branch85 - using sensible default %g', density_coefficient)

        velocities = 0.5 * (v_inner + v_outer)
        densities = density_coefficient * (velocities * 1e-5) ** -7

        densities = calculate_density_after_time(densities, time_0, time_explosion)

        return densities
    density_parser['branch85_w7'] = parse_branch85

    try:
        parser = density_parser[density_dict['type']]
    except KeyError:
        raise TardisConfigError('In density section only types %s are allowed (supplied %s) ' %
                                (density_parser.keys(), density_dict['type']))
    return parser(density_dict, no_of_shells, v_inner, v_outer, time_explosion)


def parse_abundance_file_section(abundance_file_dict, abundances, min_shell, max_shell):
    abundance_file_parser = {}

    def parse_artis(abundance_file_dict, abundances, min_shell, max_shell):
        fname = abundance_file_dict['name']
        max_atom = 30
        logger.info("Parsing ARTIS Abundance section from shell %d to %d", min_shell, max_shell)
        abundances.values[:,:max_atom] = np.loadtxt(fname)[min_shell:max_shell, 1:]
        return abundances
    abundance_file_parser['artis'] = parse_artis

    try:
        parser = abundance_file_parser[abundance_file_dict['type']]
    except KeyError:
        raise TardisConfigError('In abundance file section only types %s are allowed (supplied %s) ' %
                                (abundance_file_parser.keys(), abundance_file_dict['type']))

    return parser(abundance_file_dict, abundances, min_shell, max_shell)


def reformat_element_symbol(element_symbol):
    """
    Reformat the string so the first letter is uppercase and all subsequent letters lowercase

    Parameters
    ----------
        element_symbol: str

    Returns
    -------
        reformated element symbol
    """

    #Reformating element to appropriate list
    element_str = list(element_symbol)
    element_str[0] = element_str[0].upper()
    element_str[1:] = [item.lower() for item in element_str[1:]]
    return ''.join(element_str)


def calculate_w7_branch85_densities(velocities, time_explosion, time_0=19.9999584, density_coefficient=3e29):
    """
        Generated densities from the fit to W7 in Branch 85 page 620 (citation missing)

        Parameters
        ----------

        velocities : `~numpy.ndarray`
            velocities in cm/s

        time_explosion : `float`
            time since explosion needed to descale density with expansion

        time_0 : `float`
            time in seconds of the w7 model - default 19.999, no reason to change

        density_coefficient : `float`
            coefficient for the polynomial - obtained by fitting to W7, no reason to change

    """
    densities = density_coefficient * (velocities * 1e-5) ** -7
    densities = calculate_density_after_time(densities, time_0, time_explosion)

    #densities *= (time_explosion / time_0) ** -3

    return densities[1:]


def calculate_exponential_densities(velocities, velocity_0, rho_0, exponent):
    """

    This function computes a descret exponential density profile.
    :math:`\\rho = \\rho_0 \\times \\left( \\frac{v_0}{v} \\right)^n`

    Parameters
    ----------

    velocities : Array like list
                velocities in km/s

    velocity_0 : ~float
        Velocity at the inner boundary


    rho_0 : ~float
        density at velocity_0

    exponent : ~float
        exponent used in the powerlaw

    Returns
    -------

    Array like density structure

    """
    densities = rho_0 * (velocity_0 / velocities) ** exponent
    return densities[1:]


def read_w7_densities(fname=None):
    """
        Reading the density set for W7 in the density set h5 file

        Parameters
        ----------

        fname : `str`
            default None - defaults to tardis/data/density_sets.h5

    """
    pass


def read_lucy99_abundances(fname=None):
    """
    Reading the density set for W7 in the density set h5 file

    Parameters
    ----------

    fname : `str`
        default None - defaults to tardis/data/abundance_sets.h5
"""
    if fname is None:
        fname = os.path.join(data_dir, 'abundance_sets.h5')

    lucy99 = h5py.File(fname)['lucy99']

    logger.info("Choosing uniform abundance set 'lucy99':\n %s",
                pd.DataFrame(lucy99.__array__()))

    return dict(zip(lucy99.dtype.names, lucy99[0]))


class TardisConfiguration(object):
    """
    Tardis configuration class
    """

    @classmethod
    def from_ini(cls, fname, args=None):
        print "This function is being deprecated and replaced by from_yaml classmethod"
        config_parse_object = ConfigParser()
        config_parse_object.read(fname)
        general_dict = dict(config_parse_object.items('general'))
        abundance_dict = dict(config_parse_object.items('abundances'))

        config_object = cls()
        config_object.parse_general_section(general_dict)
        config_object.parse_abundance_section(abundance_dict)
        return config_object

    @classmethod
    def from_yaml(cls, fname, args=None):
        """
        Reading in from a YAML file and commandline args. Preferring commandline args when given

        :param cls:
        :param fname:
        :param args:
        :return:
        """

        yaml_dict = yaml.load(file(fname))
        if yaml_dict['config_type'] not in ['simple1d']:
            raise TardisConfigError('Only config_type=simple1d allowed at the moment.')

        config_dict = {}

        #First let's see if we can find an atom_db anywhere:
        if args is not None and args.atom_data is not None:
            atom_data_fname = args.atom_data
            if 'atom_data' in yaml_dict.keys():
                logger.warn('Ignoring atom_data given in config file (%s)', yaml_dict['atom_data'])
        elif 'atom_data' in yaml_dict.keys():
            atom_data_fname = yaml_dict['atom_data']
        else:
            raise TardisConfigError('No atom_data key found in config or command line')

        logger.info('Reading Atomic Data from %s', atom_data_fname)
        atom_data = atomic.AtomData.from_hdf5(atom_data_fname)
        config_dict['atom_data'] = atom_data
        #Next finding the time of explosion
        if 'time_explosion' not in yaml_dict.keys():
            raise TardisConfigError('No time_explosion found - essential for simulation')
        else:
            time_explosion = parse2quantity(yaml_dict['time_explosion']).to('s').value

        config_dict['time_explosion'] = time_explosion


        if 'log_lsun' in yaml_dict['luminosity']:
            luminosity_value, luminosity_unit = yaml_dict['luminosity'].split()
            config_dict['luminosity'] = 10 ** (float(luminosity_value) + np.log10(constants.L_sun.cgs.value))
        else:
            config_dict['luminosity'] =  parse2quantity(yaml_dict['luminosity'])


        #Trying to figure out the structure (number of shells)
        structure_dict = yaml_dict['model'].pop('structure')

        #first let's try to see if there's a file keyword
        if 'file' in structure_dict.keys():
            density_file_section = structure_dict.pop('file')
            v_inner, v_outer, mean_densities, min_shell, max_shell = parse_density_file_section(density_file_section, time_explosion)

            no_of_shells = len(v_inner)
            if structure_dict != {}:
                logger.warn('Accepted file for structure (density/velocity) structure ignoring all other arguments: \n%s\n',
                            pprint.pformat(structure_dict, indent=4))

        else:
            #requiring all keys: no_of_shells, velocity, density
            if not all([item in structure_dict.keys() for item in ('no_of_shells', 'velocity', 'density')]):
                raise TardisConfigError('If file-section is not given to structure-section, one needs to provide all: no_of_shells, velocity, density')

            no_of_shells = structure_dict['no_of_shells']

            v_inner, v_outer = parse_velocity_section(structure_dict['velocity'], no_of_shells)
            mean_densities = parse_density_section(structure_dict['density'], no_of_shells, v_inner, v_outer, time_explosion)

        config_dict['v_inner'] = v_inner
        config_dict['v_outer'] = v_outer
        config_dict['mean_densities'] = mean_densities
        config_dict['no_of_shells'] = no_of_shells

        #Now that the structure section is parsed we move on to the abundances

<<<<<<< HEAD
        if density_set == 'w7_branch85':
            self.densities = calculate_w7_branch85_densities(
                self.velocities,
                self.time_explosion)
        elif density_set == 'exponential':
            if not (('exponential_n_factor' in config_dict) and ('exponential_rho0' in config_dict)):
                raise ValueError(
                    'If density=exponential is set the exponential_n_factor(float) and exponential_rho_0 have to be specified.')
=======
        abundances_dict = yaml_dict['model']['abundances'].copy()
        #TODO: columns are now until Z=120
        species_pattern = re.compile('\s*([a-zA-Z]*)(\d*)\s*')
        abundances = pd.DataFrame(columns=np.arange(1, 120), index=pd.Index(np.arange(no_of_shells), name='shells'))
>>>>>>> bc35f13c

        if 'file' in abundances_dict.keys():
            abundance_file_dict = abundances_dict.pop('file')
            parse_abundance_file_section(abundance_file_dict, abundances, min_shell, max_shell)

        if 'abundance_set' in abundances_dict.keys():
            abundance_set_dict = abundances_dict.pop('abundance_set')
            print "abundance set not implemented currently"
#            abundance_set = abundance_dict.pop('abundance_set', None)
#            if abundance_set == 'lucy99':
#                abundances = read_lucy99_abundances()
#            elif abundance_set is not None:
#                raise ValueError("Currently only 'lucy99' abundance_set supported")




        nlte_species = []
        if 'nlte_species' in abundances_dict.keys():
            nlte_species_list = abundances_dict.pop('nlte_species')
            for species_symbol in nlte_species_list:
                species_match = species_pattern.match(species_symbol)
                if species_match is None:
                    raise ValueError(
                        "'nlte_species' element %s could not be matched to a valid species notation (e.g. Ca2)")
                species_element, species_ion = species_match.groups()
                species_element = reformat_element_symbol(species_element)
                if species_element not in atom_data.symbol2atomic_number:
                    raise ValueError("Element provided in NLTE species %s unknown" % species_element)
                nlte_species.append((atom_data.symbol2atomic_number[species_element], int(species_ion) - 1))


        for element in abundances_dict:
            element_symbol = reformat_element_symbol(element)
            if element_symbol not in atom_data.symbol2atomic_number:
                raise ValueError('Element %s provided in config unknown' % element_symbol)

            z = atom_data.symbol2atomic_number[element_symbol]

            abundances[z] = float(abundances_dict[element])


        config_dict['abundances'] = abundances
        config_dict['nlte_species'] = nlte_species


        ########### DOING PLASMA SECTION ###############

        plasma_section = yaml_dict.pop('plasma')


        config_dict['initial_t_rad'] = parse2quantity(plasma_section['initial_t_rad']).to('K').value
        config_dict['initial_t_inner'] = parse2quantity(plasma_section['initial_t_inner']).to('K').value

        if plasma_section['plasma_type'] not in ('nebular', 'lte'):
            raise TardisConfigError('plasma_type only allowed to be "nebular" or "lte"')
        config_dict['plasma_type'] = plasma_section['plasma_type']

        if plasma_section['radiative_rates_type'] not in ('nebular', 'lte', 'detailed'):
            raise TardisConfigError('radiative_rates_types must be either "nebular", "lte", or "detailed"')
        config_dict['radiative_rates_type'] = plasma_section['radiative_rates_type']

        if plasma_section['line_interaction_type'] not in ('scatter', 'downbranch', 'macroatom'):
            raise TardisConfigError('radiative_rates_types must be either "scatter", "downbranch", or "macroatom"')
        config_dict['line_interaction_type'] = plasma_section['line_interaction_type']



        config_dict.update(yaml_dict.pop('montecarlo', {}))

        disable_electron_scattering = plasma_section['disable_electron_scattering']

        if disable_electron_scattering is False:
            logger.info("Electron scattering switched on")
            config_dict['sigma_thomson'] = None
        else:
            logger.warn('Disabling electron scattering - this is not physical')
            config_dict['sigma_thomson'] = 1e-200


    ##### spectrum section ######
        spectrum_section = yaml_dict.pop('spectrum')
        spectrum_start = parse2quantity(spectrum_section['start']).to('angstrom', units.spectral())
        spectrum_end = parse2quantity(spectrum_section['end']).to('angstrom', units.spectral())
        spectrum_bins = int(spectrum_section['bins'])



        if spectrum_end > spectrum_start:
            logger.debug('Converted spectrum start/end to angstrom %.4g %.4g', spectrum_start, spectrum_end)
            spectrum_start = spectrum_start
            spectrum_end = spectrum_end

        else:
            logger.warn('Spectrum Start > Spectrum End in wavelength space - flipped them')

            logger.debug('Converted spectrum start/end to angstrom %.4g %.4g', spectrum_end, spectrum_start)
            tmp = spectrum_start
            spectrum_start = spectrum_end
            spectrum_end = tmp
        config_dict['spectrum_start'] = spectrum_start
        config_dict['spectrum_end'] = spectrum_end
        config_dict['spectrum_bins'] = spectrum_bins

        config_dict['spectrum_start_nu'] = spectrum_end.to('Hz', units.spectral())
        config_dict['spectrum_end_nu'] = spectrum_start.to('Hz', units.spectral())

        sn_distance = spectrum_section.pop('sn_distance', None)

        if sn_distance is not None:
            if sn_distance.strip().lower() == 'lum_density':
                logger.info('Luminosity density requested  - setting distance to sqrt(1/(4*pi))')
                config_dict['lum_density'] = True
                config_dict['sn_distance'] = np.sqrt(1 / (4 * np.pi))
            else:
                config_dict['sn_distance'] = parse2quantity(sn_distance).to('cm').value
                config_dict['lum_density'] = False
        else:
            config_dict['sn_distance'] = None

        return cls(config_dict)











    def __init__(self, config_dict):

        for key in config_dict:
            setattr(self, key, config_dict[key])

        self.number_densities = self.calculate_number_densities()




    def calculate_number_densities(self):
        abundances = self.abundances
        for atomic_number in abundances:

            if all(abundances[atomic_number].isnull()):
                del abundances[atomic_number]
                continue
            else:
                abundances[abundances[atomic_number].isnull()] == 0.0

        #normalizing
        abundances = abundances.divide(abundances.sum(axis=1), axis=0)
        atom_mass = self.atom_data.atom_data.ix[abundances.columns].mass
        number_densities = (abundances.mul(self.mean_densities, axis=0)).divide(atom_mass)

        return number_densities




<|MERGE_RESOLUTION|>--- conflicted
+++ resolved
@@ -233,8 +233,6 @@
     densities = density_coefficient * (velocities * 1e-5) ** -7
     densities = calculate_density_after_time(densities, time_0, time_explosion)
 
-    #densities *= (time_explosion / time_0) ** -3
-
     return densities[1:]
 
 
@@ -361,6 +359,9 @@
 
         config_dict['time_explosion'] = time_explosion
 
+        # reading time since explosion
+        time_explosion_value, time_explosion_unit = config_dict.pop('time_explosion').split()
+        self.time_explosion = units.Quantity(float(time_explosion_value), time_explosion_unit).to('s').value
 
         if 'log_lsun' in yaml_dict['luminosity']:
             luminosity_value, luminosity_unit = yaml_dict['luminosity'].split()
@@ -368,6 +369,8 @@
         else:
             config_dict['luminosity'] =  parse2quantity(yaml_dict['luminosity'])
 
+        # reading number of shells
+        no_of_shells = int(config_dict.pop('zones'))
 
         #Trying to figure out the structure (number of shells)
         structure_dict = yaml_dict['model'].pop('structure')
@@ -399,21 +402,10 @@
 
         #Now that the structure section is parsed we move on to the abundances
 
-<<<<<<< HEAD
-        if density_set == 'w7_branch85':
-            self.densities = calculate_w7_branch85_densities(
-                self.velocities,
-                self.time_explosion)
-        elif density_set == 'exponential':
-            if not (('exponential_n_factor' in config_dict) and ('exponential_rho0' in config_dict)):
-                raise ValueError(
-                    'If density=exponential is set the exponential_n_factor(float) and exponential_rho_0 have to be specified.')
-=======
         abundances_dict = yaml_dict['model']['abundances'].copy()
         #TODO: columns are now until Z=120
         species_pattern = re.compile('\s*([a-zA-Z]*)(\d*)\s*')
         abundances = pd.DataFrame(columns=np.arange(1, 120), index=pd.Index(np.arange(no_of_shells), name='shells'))
->>>>>>> bc35f13c
 
         if 'file' in abundances_dict.keys():
             abundance_file_dict = abundances_dict.pop('file')
@@ -445,6 +437,8 @@
                     raise ValueError("Element provided in NLTE species %s unknown" % species_element)
                 nlte_species.append((atom_data.symbol2atomic_number[species_element], int(species_ion) - 1))
 
+        # reading line interaction type
+        self.line_interaction_type = config_dict.pop('line_interaction_type')
 
         for element in abundances_dict:
             element_symbol = reformat_element_symbol(element)
@@ -455,15 +449,27 @@
 
             abundances[z] = float(abundances_dict[element])
 
+        logger.info("Loaded atom data with UUID=%s", self.atom_data.uuid1)
+        logger.info("Loaded atom data with MD5=%s", self.atom_data.md5)
 
         config_dict['abundances'] = abundances
         config_dict['nlte_species'] = nlte_species
 
+        last_no_of_packets = config_dict.pop('last_no_of_packets', None)
+        if last_no_of_packets is not None:
+            self.last_no_of_packets = int(float(last_no_of_packets))
+            logger.info('Last iteration will have %g packets', self.last_no_of_packets)
+        else:
+            self.last_no_of_packets = None
 
         ########### DOING PLASMA SECTION ###############
 
         plasma_section = yaml_dict.pop('plasma')
 
+        spectrum_start_value, spectrum_end_unit = config_dict.pop(
+            'spectrum_start').split()
+        spectrum_start = units.Quantity(float(spectrum_start_value), spectrum_end_unit).to('angstrom',
+                                                                                           units.spectral()).value
 
         config_dict['initial_t_rad'] = parse2quantity(plasma_section['initial_t_rad']).to('K').value
         config_dict['initial_t_inner'] = parse2quantity(plasma_section['initial_t_inner']).to('K').value
@@ -480,7 +486,10 @@
             raise TardisConfigError('radiative_rates_types must be either "scatter", "downbranch", or "macroatom"')
         config_dict['line_interaction_type'] = plasma_section['line_interaction_type']
 
-
+            logger.debug('Converted spectrum start/end to angstrom %.4g %.4g', spectrum_end, spectrum_start)
+
+            self.spectrum_start = spectrum_end
+            self.spectrum_end = spectrum_start
 
         config_dict.update(yaml_dict.pop('montecarlo', {}))
 
@@ -500,6 +509,8 @@
         spectrum_end = parse2quantity(spectrum_section['end']).to('angstrom', units.spectral())
         spectrum_bins = int(spectrum_section['bins'])
 
+        if config_dict != {}:
+            logger.warn('Not all config options parsed - ignored %s' % config_dict)
 
 
         if spectrum_end > spectrum_start:
@@ -537,14 +548,37 @@
         return cls(config_dict)
 
 
-
-
-
-
-
-
-
-
+    def set_velocities(self, velocities=None, v_inner=None, v_outer=None, v_sampling='linear'):
+        """
+        Setting the velocities
+
+        :param velocities:
+        :param v_inner:
+        :param v_outer:
+        :param v_sampling:
+
+
+        """
+        if self.no_of_shells is None:
+            raise ValueError('Can not set abundances before number of shells have been set')
+
+        if v_sampling == 'linear':
+            self.velocities = np.linspace(
+                v_inner, v_outer, self.no_of_shells + 1)
+        else:
+            raise ValueError('Currently only v_sampling = linear is possible')
+
+    def set_abundances(self, abundances):
+        """
+        Setting the abundances
+
+        abundances: `dict` or `list`
+            if a dict is given the assumed mode is uniform, if a list is given it must contain only lists
+
+
+        """
+        if self.no_of_shells is None:
+            raise ValueError('Can not set abundances before number of shells have been set')
 
     def __init__(self, config_dict):
 
@@ -553,8 +587,14 @@
 
         self.number_densities = self.calculate_number_densities()
 
-
-
+    def set_densities(self, densities):
+        """
+
+        :param densities:
+        :return:
+        """
+
+        self.densities = densities
 
     def calculate_number_densities(self):
         abundances = self.abundances
