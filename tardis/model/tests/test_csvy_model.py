import numpy as np
import pandas as pd
import numpy.testing as npt
import tardis
import os
from astropy import units as u
from tardis.io.config_reader import Configuration
from tardis.model import Radial1DModel
import pytest

DATA_PATH = os.path.join(tardis.__path__[0], "model", "tests", "data")


@pytest.fixture(
    scope="module",
    params=[
        "model_full",
        "branch85",
        "uniform",
        "powerlaw",
        "exponential",
        "radiative",
    ],
)
def model_config_files(request):
    """Function to retrieve filenames of target data for tests"""
    filename = request.param
    csvy_config_file = os.path.join(DATA_PATH, filename + "_csvy.yml")
    old_config_file = os.path.join(DATA_PATH, filename + "_old_config.yml")
    return csvy_config_file, old_config_file


def test_compare_models(model_config_files):
    """Compare identical models produced by .from_config and 
       .from_csvy to check that velocities, densities and abundances 
       (pre and post decay) are the same"""
    csvy_config_file, old_config_file = model_config_files
    tardis_config = Configuration.from_yaml(csvy_config_file)
    tardis_config_old = Configuration.from_yaml(old_config_file)
    csvy_model = Radial1DModel.from_csvy(tardis_config)
    config_model = Radial1DModel.from_config(tardis_config_old)
    csvy_model_props = csvy_model.get_properties().keys()
    config_model_props = config_model.get_properties().keys()
    npt.assert_array_equal(csvy_model_props, config_model_props)
    for prop in config_model_props:
        csvy_model_val = csvy_model.get_properties()[prop]
        config_model_val = config_model.get_properties()[prop]
        if prop == "homologous_density":
            npt.assert_array_almost_equal(
                csvy_model_val.density_0.value, config_model_val.density_0.value
            )
            npt.assert_array_almost_equal(
                csvy_model_val.time_0.value, config_model_val.time_0.value
            )
        else:
            if hasattr(config_model_val, "value"):
                config_model_val = config_model_val.value
                csvy_model_val = csvy_model_val.value
            npt.assert_array_almost_equal(csvy_model_val, config_model_val)

    assert csvy_model.raw_abundance.shape == config_model.raw_abundance.shape
    assert (
        csvy_model.raw_isotope_abundance.shape
        == config_model.raw_isotope_abundance.shape
    )
    assert csvy_model.abundance.shape == config_model.abundance.shape
    npt.assert_array_almost_equal(
      csvy_model.raw_abundance.to_numpy(), config_model.raw_abundance.to_numpy()
    )
    npt.assert_array_almost_equal(
        csvy_model.raw_isotope_abundance.to_numpy(),
        config_model.raw_isotope_abundance.to_numpy(),
    )
    npt.assert_array_almost_equal(
        csvy_model.abundance.to_numpy(), config_model.abundance.to_numpy()
    )


@pytest.fixture(scope="module")
def csvy_model_to_test_abundances():
    """Returns Radial1DModel to use to test abundances dataframes"""
    csvypath = os.path.join(DATA_PATH, "csvy_model_to_test_abundances.yml")
    config = Configuration.from_yaml(csvypath)
    csvy_model_to_test_abundances = Radial1DModel.from_csvy(config)
    return csvy_model_to_test_abundances


def test_read_csvy_abundances(csvy_model_to_test_abundances):
    """Test if model reads abundances and isotope abundances 
       and constructs dataframes appropriately before applying decay"""
    #rows in input_abundance are abundances for a fixed element,columns 
    #represent different shells
    abundance_index = pd.Index([1, 2], name="atomic_number")
    input_abundance = pd.DataFrame(
        [[0.0, 0.33, 0.3, 0.5, 0.4, 0.2], [0.98, 0.64, 0.6, 0.4, 0.55, 0.79]],
        index=abundance_index,
    )

    model_abundance_shape = csvy_model_to_test_abundances.raw_abundance.shape
    input_shape = input_abundance.shape
    assert model_abundance_shape == input_shape
    npt.assert_array_almost_equal(
      input_abundance.to_numpy(), csvy_model_to_test_abundances.raw_abundance.to_numpy()
    )

    # rows in input_isotopes represent isotope abundance in each of the 6 shells
    arrays = [[28], [56]]
    isotope_index = pd.MultiIndex.from_arrays(
        arrays, names=["atomic_number", "mass_number"]
    )
    input_isotopes = pd.DataFrame(
        [[0.02, 0.03, 0.1, 0.1, 0.05, 0.01]], 
        columns=np.arange(6), index=isotope_index
    )

    model_isotopes_shape = csvy_model_to_test_abundances.raw_isotope_abundance.shape
    input_isotopes_shape = input_isotopes.shape
    assert model_isotopes_shape == input_isotopes_shape
    npt.assert_array_almost_equal(
        input_isotopes.to_numpy(),
        csvy_model_to_test_abundances.raw_isotope_abundance.to_numpy(),
    )


def test_csvy_model_decay(csvy_model_to_test_abundances):
<<<<<<< HEAD
    """Compare model abundance decay against and decay calculations 
    done by hand.
    For the calculations decay calulculations the following procedure is used:
=======
    """Compare model abundance decay against decay calculations done by hand.
    For the by-hand decay calculations I used the following procedure:
>>>>>>> 4f24a1b9
    Ni_halflife = 6.075 * u.d
    Co_halflife = 77.233 * u.d

    lambda_Ni = np.log(2) / Ni_halflife
    lambda_Co = np.log(2) / Co_halflife

    t = 4 * u.d means 4 days have passed since the explosion

    def N1(N0, lambda1, t=4.0 * u.d):
        return N0 * np.exp(-lambda1 * t)

    
    def N2(N1_0, lambda_1, lambda_2, t=4.0 * u.d):
        return (lambda_1 * N1_0 
                * (np.exp(-lambda_1 * t) / (lambda_2 - lambda_1)
                + np.exp(-lambda_2 * t) / (lambda_1 - lambda_2)))

     if the original Ni56 abundance for a given shell is 0.05, after 4 days:

     cobalt_abundace_after_4_days = N2(0.05, lambda_Ni, lambda_Co)
     nickel_abundace_after_4_days = N1(0.05, lambda_Ni)
     iron_abundance_after_4_days = 0.05 - cobalt_abundace_after_4_days 
                                    - nickel_abundace_after_4_days
     In the hand_decayed_dataframe every row represents a specific element
     and every column represent a shell"""

    decay_index = pd.Index([1, 2, 26, 27, 28], name="atomic_number")
    hand_decayed_abundance = pd.DataFrame(
        [
            [0.0, 0.33, 0.3, 0.5, 0.4, 0.2],
            [0.98, 0.64, 0.6, 0.4, 0.55, 0.79],
            [
                0.00013977843354947162,
                0.00020966765032420787,
                0.0006988921677473642,
                0.0006988921677473642,
                0.0003494460838736821,
                6.988921677473581e-05,
            ],
            [
                0.007188928223953217,
                0.010783392335929825,
                0.035944641119766085,
                0.035944641119766085,
                0.017972320559883043,
                0.0035944641119766084,
            ],
            [
                0.012671293342497312,
                0.019006940013745966,
                0.06335646671248656,
                0.06335646671248656,
                0.03167823335624328,
                0.006335646671248656,
            ],
        ],
        index=decay_index,
    )

    model_decayed_abundance_shape = csvy_model_to_test_abundances.abundance.shape
    hand_decayed_abundance_shape = hand_decayed_abundance.shape
    assert model_decayed_abundance_shape == hand_decayed_abundance_shape
    npt.assert_array_almost_equal(
        hand_decayed_abundance.to_numpy(), 
        csvy_model_to_test_abundances.abundance.to_numpy()
    )<|MERGE_RESOLUTION|>--- conflicted
+++ resolved
@@ -123,14 +123,9 @@
 
 
 def test_csvy_model_decay(csvy_model_to_test_abundances):
-<<<<<<< HEAD
     """Compare model abundance decay against and decay calculations 
     done by hand.
     For the calculations decay calulculations the following procedure is used:
-=======
-    """Compare model abundance decay against decay calculations done by hand.
-    For the by-hand decay calculations I used the following procedure:
->>>>>>> 4f24a1b9
     Ni_halflife = 6.075 * u.d
     Co_halflife = 77.233 * u.d
 
